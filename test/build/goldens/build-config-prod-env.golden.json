[
  {
    "name": "main-js-combined",
    "entry": "/packages/material-components-web/index.js",
    "output": {
      "path": "/build",
      "publicPath": "/assets/",
      "filename": "material-components-web.min.js",
      "libraryTarget": "umd",
      "library": "mdc"
    },
    "devServer": {
      "disableHostCheck": true
    },
    "devtool": "source-map",
    "module": {
      "rules": [
        {
          "test": {},
          "exclude": {},
          "loader": "babel-loader",
          "options": {
            "cacheDirectory": true
          }
        }
      ]
    },
    "plugins": [
      {
        "options": {
          "banner": "/*!\n Material Components for the Web\n Copyright (c) 2018 Google Inc.\n License: Apache-2.0\n*/",
          "raw": true,
          "entryOnly": true
        },
        "banner": "/*!\n Material Components for the Web\n Copyright (c) 2018 Google Inc.\n License: Apache-2.0\n*/"
      }
    ]
  },
  {
    "name": "main-js-a-la-carte",
    "entry": {
<<<<<<< HEAD
      "animation": [
        "/packages/mdc-animation/index.js"
      ],
      "autoInit": [
        "/packages/mdc-auto-init/index.js"
      ],
      "base": [
        "/packages/mdc-base/index.js"
      ],
      "checkbox": [
        "/packages/mdc-checkbox/index.js"
      ],
      "chips": [
        "/packages/mdc-chips/index.js"
      ],
      "dialog": [
        "/packages/mdc-dialog/index.js"
      ],
      "drawer": [
        "/packages/mdc-drawer/index.js"
      ],
      "floatingLabel": [
        "/packages/mdc-floating-label/index.js"
      ],
      "formField": [
        "/packages/mdc-form-field/index.js"
      ],
      "gridList": [
        "/packages/mdc-grid-list/index.js"
      ],
      "iconToggle": [
        "/packages/mdc-icon-toggle/index.js"
      ],
      "lineRipple": [
        "/packages/mdc-line-ripple/index.js"
      ],
      "linearProgress": [
        "/packages/mdc-linear-progress/index.js"
      ],
      "menu": [
        "/packages/mdc-menu/index.js"
      ],
      "notchedOutline": [
        "/packages/mdc-notched-outline/index.js"
      ],
      "radio": [
        "/packages/mdc-radio/index.js"
      ],
      "ripple": [
        "/packages/mdc-ripple/index.js"
      ],
      "select": [
        "/packages/mdc-select/index.js"
      ],
      "selectionControl": [
        "/packages/mdc-selection-control/index.js"
      ],
      "slider": [
        "/packages/mdc-slider/index.js"
      ],
      "snackbar": [
        "/packages/mdc-snackbar/index.js"
      ],
      "tabs": [
        "/packages/mdc-tabs/index.js"
      ],
      "textfield": [
        "/packages/mdc-textfield/index.js"
      ],
      "toolbar": [
        "/packages/mdc-toolbar/index.js"
      ],
      "topAppBar": [
        "/packages/mdc-top-app-bar/index.js"
      ]
=======
      "animation": "/packages/mdc-animation/index.js",
      "autoInit": "/packages/mdc-auto-init/index.js",
      "base": "/packages/mdc-base/index.js",
      "checkbox": "/packages/mdc-checkbox/index.js",
      "chips": "/packages/mdc-chips/index.js",
      "dialog": "/packages/mdc-dialog/index.js",
      "drawer": "/packages/mdc-drawer/index.js",
      "floatingLabel": "/packages/mdc-floating-label/index.js",
      "formField": "/packages/mdc-form-field/index.js",
      "gridList": "/packages/mdc-grid-list/index.js",
      "iconToggle": "/packages/mdc-icon-toggle/index.js",
      "lineRipple": "/packages/mdc-line-ripple/index.js",
      "linearProgress": "/packages/mdc-linear-progress/index.js",
      "menu": "/packages/mdc-menu/index.js",
      "radio": "/packages/mdc-radio/index.js",
      "ripple": "/packages/mdc-ripple/index.js",
      "select": "/packages/mdc-select/index.js",
      "selectionControl": "/packages/mdc-selection-control/index.js",
      "slider": "/packages/mdc-slider/index.js",
      "snackbar": "/packages/mdc-snackbar/index.js",
      "tabs": "/packages/mdc-tabs/index.js",
      "textfield": "/packages/mdc-textfield/index.js",
      "toolbar": "/packages/mdc-toolbar/index.js",
      "topAppBar": "/packages/mdc-top-app-bar/index.js"
>>>>>>> 1065a74e
    },
    "output": {
      "path": "/build",
      "publicPath": "/assets/",
      "filename": "mdc.[name].min.js",
      "libraryTarget": "umd",
      "library": [
        "mdc",
        "[name]"
      ]
    },
    "devServer": {
      "disableHostCheck": true
    },
    "devtool": "source-map",
    "module": {
      "rules": [
        {
          "test": {},
          "exclude": {},
          "loader": "babel-loader",
          "options": {
            "cacheDirectory": true
          }
        }
      ]
    },
    "plugins": [
      {
        "options": {
          "banner": "/*!\n Material Components for the Web\n Copyright (c) 2018 Google Inc.\n License: Apache-2.0\n*/",
          "raw": true,
          "entryOnly": true
        },
        "banner": "/*!\n Material Components for the Web\n Copyright (c) 2018 Google Inc.\n License: Apache-2.0\n*/"
      }
    ]
  },
  {
    "name": "main-css-combined",
    "entry": {
      "material-components-web": "/packages/material-components-web/material-components-web.scss"
    },
    "output": {
      "path": "/build",
      "publicPath": "/assets/",
      "filename": "[name].min.css.js"
    },
    "devtool": "source-map",
    "module": {
      "rules": [
        {
          "test": {},
          "use": [
            {
              "loader": "/node_modules/extract-text-webpack-plugin/dist/loader.js",
              "options": {
                "id": 3,
                "omit": 0,
                "remove": true
              }
            },
            {
              "loader": "css-loader",
              "options": {
                "sourceMap": true
              }
            },
            {
              "loader": "postcss-loader",
              "options": {
                "sourceMap": true
              }
            },
            {
              "loader": "sass-loader",
              "options": {
                "sourceMap": true,
                "includePaths": [
                  "/packages/material-components-web/node_modules"
                ]
              }
            }
          ]
        }
      ]
    },
    "plugins": [
      {
        "filename": "[name].min.css",
        "id": 3,
        "options": {}
      },
      {
        "cleanupDirRelativePath": "/build"
      },
      {
        "options": {
          "banner": "/*!\n Material Components for the Web\n Copyright (c) 2018 Google Inc.\n License: Apache-2.0\n*/",
          "raw": true,
          "entryOnly": true
        },
        "banner": "/*!\n Material Components for the Web\n Copyright (c) 2018 Google Inc.\n License: Apache-2.0\n*/"
      }
    ]
  },
  {
    "name": "main-css-a-la-carte",
    "entry": {
      "mdc.button": "/packages/mdc-button/mdc-button.scss",
      "mdc.card": "/packages/mdc-card/mdc-card.scss",
      "mdc.checkbox": "/packages/mdc-checkbox/mdc-checkbox.scss",
      "mdc.chips": "/packages/mdc-chips/mdc-chips.scss",
      "mdc.dialog": "/packages/mdc-dialog/mdc-dialog.scss",
      "mdc.drawer": "/packages/mdc-drawer/mdc-drawer.scss",
      "mdc.elevation": "/packages/mdc-elevation/mdc-elevation.scss",
      "mdc.fab": "/packages/mdc-fab/mdc-fab.scss",
      "mdc.floating-label": "/packages/mdc-floating-label/mdc-floating-label.scss",
      "mdc.form-field": "/packages/mdc-form-field/mdc-form-field.scss",
      "mdc.grid-list": "/packages/mdc-grid-list/mdc-grid-list.scss",
      "mdc.icon-toggle": "/packages/mdc-icon-toggle/mdc-icon-toggle.scss",
      "mdc.layout-grid": "/packages/mdc-layout-grid/mdc-layout-grid.scss",
      "mdc.line-ripple": "/packages/mdc-line-ripple/mdc-line-ripple.scss",
      "mdc.linear-progress": "/packages/mdc-linear-progress/mdc-linear-progress.scss",
      "mdc.list": "/packages/mdc-list/mdc-list.scss",
      "mdc.menu": "/packages/mdc-menu/mdc-menu.scss",
      "mdc.notched-outline": "/packages/mdc-notched-outline/mdc-notched-outline.scss",
      "mdc.radio": "/packages/mdc-radio/mdc-radio.scss",
      "mdc.ripple": "/packages/mdc-ripple/mdc-ripple.scss",
      "mdc.select": "/packages/mdc-select/mdc-select.scss",
      "mdc.slider": "/packages/mdc-slider/mdc-slider.scss",
      "mdc.snackbar": "/packages/mdc-snackbar/mdc-snackbar.scss",
      "mdc.switch": "/packages/mdc-switch/mdc-switch.scss",
      "mdc.tabs": "/packages/mdc-tabs/mdc-tabs.scss",
      "mdc.textfield": "/packages/mdc-textfield/mdc-text-field.scss",
      "mdc.theme": "/packages/mdc-theme/mdc-theme.scss",
      "mdc.toolbar": "/packages/mdc-toolbar/mdc-toolbar.scss",
      "mdc.top-app-bar": "/packages/mdc-top-app-bar/mdc-top-app-bar.scss",
      "mdc.typography": "/packages/mdc-typography/mdc-typography.scss"
    },
    "output": {
      "path": "/build",
      "publicPath": "/assets/",
      "filename": "[name].min.css.js"
    },
    "devtool": "source-map",
    "module": {
      "rules": [
        {
          "test": {},
          "use": [
            {
              "loader": "/node_modules/extract-text-webpack-plugin/dist/loader.js",
              "options": {
                "id": 4,
                "omit": 0,
                "remove": true
              }
            },
            {
              "loader": "css-loader",
              "options": {
                "sourceMap": true
              }
            },
            {
              "loader": "postcss-loader",
              "options": {
                "sourceMap": true
              }
            },
            {
              "loader": "sass-loader",
              "options": {
                "sourceMap": true,
                "includePaths": [
                  "/packages/material-components-web/node_modules"
                ]
              }
            }
          ]
        }
      ]
    },
    "plugins": [
      {
        "filename": "[name].min.css",
        "id": 4,
        "options": {}
      },
      {
        "cleanupDirRelativePath": "/build"
      },
      {
        "options": {
          "banner": "/*!\n Material Components for the Web\n Copyright (c) 2018 Google Inc.\n License: Apache-2.0\n*/",
          "raw": true,
          "entryOnly": true
        },
        "banner": "/*!\n Material Components for the Web\n Copyright (c) 2018 Google Inc.\n License: Apache-2.0\n*/"
      }
    ]
  }
]<|MERGE_RESOLUTION|>--- conflicted
+++ resolved
@@ -39,83 +39,6 @@
   {
     "name": "main-js-a-la-carte",
     "entry": {
-<<<<<<< HEAD
-      "animation": [
-        "/packages/mdc-animation/index.js"
-      ],
-      "autoInit": [
-        "/packages/mdc-auto-init/index.js"
-      ],
-      "base": [
-        "/packages/mdc-base/index.js"
-      ],
-      "checkbox": [
-        "/packages/mdc-checkbox/index.js"
-      ],
-      "chips": [
-        "/packages/mdc-chips/index.js"
-      ],
-      "dialog": [
-        "/packages/mdc-dialog/index.js"
-      ],
-      "drawer": [
-        "/packages/mdc-drawer/index.js"
-      ],
-      "floatingLabel": [
-        "/packages/mdc-floating-label/index.js"
-      ],
-      "formField": [
-        "/packages/mdc-form-field/index.js"
-      ],
-      "gridList": [
-        "/packages/mdc-grid-list/index.js"
-      ],
-      "iconToggle": [
-        "/packages/mdc-icon-toggle/index.js"
-      ],
-      "lineRipple": [
-        "/packages/mdc-line-ripple/index.js"
-      ],
-      "linearProgress": [
-        "/packages/mdc-linear-progress/index.js"
-      ],
-      "menu": [
-        "/packages/mdc-menu/index.js"
-      ],
-      "notchedOutline": [
-        "/packages/mdc-notched-outline/index.js"
-      ],
-      "radio": [
-        "/packages/mdc-radio/index.js"
-      ],
-      "ripple": [
-        "/packages/mdc-ripple/index.js"
-      ],
-      "select": [
-        "/packages/mdc-select/index.js"
-      ],
-      "selectionControl": [
-        "/packages/mdc-selection-control/index.js"
-      ],
-      "slider": [
-        "/packages/mdc-slider/index.js"
-      ],
-      "snackbar": [
-        "/packages/mdc-snackbar/index.js"
-      ],
-      "tabs": [
-        "/packages/mdc-tabs/index.js"
-      ],
-      "textfield": [
-        "/packages/mdc-textfield/index.js"
-      ],
-      "toolbar": [
-        "/packages/mdc-toolbar/index.js"
-      ],
-      "topAppBar": [
-        "/packages/mdc-top-app-bar/index.js"
-      ]
-=======
       "animation": "/packages/mdc-animation/index.js",
       "autoInit": "/packages/mdc-auto-init/index.js",
       "base": "/packages/mdc-base/index.js",
@@ -130,6 +53,7 @@
       "lineRipple": "/packages/mdc-line-ripple/index.js",
       "linearProgress": "/packages/mdc-linear-progress/index.js",
       "menu": "/packages/mdc-menu/index.js",
+      "notchedOutline": "/packages/mdc-notched-outline/index.js",
       "radio": "/packages/mdc-radio/index.js",
       "ripple": "/packages/mdc-ripple/index.js",
       "select": "/packages/mdc-select/index.js",
@@ -140,7 +64,6 @@
       "textfield": "/packages/mdc-textfield/index.js",
       "toolbar": "/packages/mdc-toolbar/index.js",
       "topAppBar": "/packages/mdc-top-app-bar/index.js"
->>>>>>> 1065a74e
     },
     "output": {
       "path": "/build",
