//
// Copyright 2018 Google Inc. All Rights Reserved.
//
// Licensed under the Apache License, Version 2.0 (the "License");
// you may not use this file except in compliance with the License.
// You may obtain a copy of the License at
//
//      http://www.apache.org/licenses/LICENSE-2.0
//
// Unless required by applicable law or agreed to in writing, software
// distributed under the License is distributed on an "AS IS" BASIS,
// WITHOUT WARRANTIES OR CONDITIONS OF ANY KIND, either express or implied.
// See the License for the specific language governing permissions and
// limitations under the License.
//

@import url("https://fonts.googleapis.com/css?family=Roboto:300,400,500,600,700");
@import url("https://fonts.googleapis.com/icon?family=Material+Icons");

<<<<<<< HEAD
// https://stackoverflow.com/a/35362074/467582
@mixin test-checkerboard-background($color: #f2f2f2, $size: 10px) {
  background-image:
    linear-gradient(45deg, #{$color} 25%, transparent 25%),
    linear-gradient(-45deg, #{$color} 25%, transparent 25%),
    linear-gradient(45deg, transparent 75%, #{$color} 75%),
    linear-gradient(-45deg, transparent 75%, #{$color} 75%);
  background-position: 0 0, 0 #{$size}, #{$size} -#{$size}, -#{$size} 0;
  background-size: #{$size * 2} #{$size * 2};
=======
$test-background-grid-color: #ddd;
$test-background-grid-size: 10px;
$test-cell-margin: 16px;

@mixin test-checkerboard-background($color: $test-background-grid-color, $size: $test-background-grid-size) {
  // https://stackoverflow.com/a/32861765/467582
  background-image:
    linear-gradient(to right, #{$color} 1px, transparent 1px),
    linear-gradient(to bottom, #{$color} 1px, transparent 1px);
  background-size: #{$size} #{$size};
>>>>>>> e450da92
}

.test-body {
  display: flex;
}

.test-main {
<<<<<<< HEAD
  @include test-checkerboard-background;

  padding: 16px;
=======
  padding: #{$test-cell-margin} 0 0 #{$test-cell-margin};
>>>>>>> e450da92
  border: 1px solid #000;
}

.test-row {
  display: flex;
  flex-direction: row;
  flex-wrap: wrap;
  margin: 0;
}

.test-row + .test-row {
<<<<<<< HEAD
  margin-top: 24px;
=======
  margin-top: #{$test-cell-margin};
>>>>>>> e450da92
}

.test-cell {
  @include test-checkerboard-background;

  margin: 0 #{$test-cell-margin} #{$test-cell-margin} 0;

  // Ensure that shadows from adjacent components don't overlap
  padding: $test-background-grid-size;
}<|MERGE_RESOLUTION|>--- conflicted
+++ resolved
@@ -17,17 +17,6 @@
 @import url("https://fonts.googleapis.com/css?family=Roboto:300,400,500,600,700");
 @import url("https://fonts.googleapis.com/icon?family=Material+Icons");
 
-<<<<<<< HEAD
-// https://stackoverflow.com/a/35362074/467582
-@mixin test-checkerboard-background($color: #f2f2f2, $size: 10px) {
-  background-image:
-    linear-gradient(45deg, #{$color} 25%, transparent 25%),
-    linear-gradient(-45deg, #{$color} 25%, transparent 25%),
-    linear-gradient(45deg, transparent 75%, #{$color} 75%),
-    linear-gradient(-45deg, transparent 75%, #{$color} 75%);
-  background-position: 0 0, 0 #{$size}, #{$size} -#{$size}, -#{$size} 0;
-  background-size: #{$size * 2} #{$size * 2};
-=======
 $test-background-grid-color: #ddd;
 $test-background-grid-size: 10px;
 $test-cell-margin: 16px;
@@ -38,7 +27,6 @@
     linear-gradient(to right, #{$color} 1px, transparent 1px),
     linear-gradient(to bottom, #{$color} 1px, transparent 1px);
   background-size: #{$size} #{$size};
->>>>>>> e450da92
 }
 
 .test-body {
@@ -46,13 +34,7 @@
 }
 
 .test-main {
-<<<<<<< HEAD
-  @include test-checkerboard-background;
-
-  padding: 16px;
-=======
   padding: #{$test-cell-margin} 0 0 #{$test-cell-margin};
->>>>>>> e450da92
   border: 1px solid #000;
 }
 
@@ -64,11 +46,7 @@
 }
 
 .test-row + .test-row {
-<<<<<<< HEAD
-  margin-top: 24px;
-=======
   margin-top: #{$test-cell-margin};
->>>>>>> e450da92
 }
 
 .test-cell {
