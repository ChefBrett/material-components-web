//
// Copyright 2017 Google Inc. All Rights Reserved.
//
// Licensed under the Apache License, Version 2.0 (the "License");
// you may not use this file except in compliance with the License.
// You may obtain a copy of the License at
//
//      http://www.apache.org/licenses/LICENSE-2.0
//
// Unless required by applicable law or agreed to in writing, software
// distributed under the License is distributed on an "AS IS" BASIS,
// WITHOUT WARRANTIES OR CONDITIONS OF ANY KIND, either express or implied.
// See the License for the specific language governing permissions and
// limitations under the License.
//

@import "@material/animation/variables";
@import "@material/elevation/mixins";
@import "@material/theme/mixins";
@import "@material/typography/mixins";

$mdc-simple-menu-fade-duration: .2s;
$mdc-simple-menu-item-fade-duration: .3s;

// postcss-bem-linter: define simple-menu
.mdc-simple-menu {
  @include mdc-elevation(2);

  @include mdc-theme-dark {
    background-color: #424242;
  }

  display: none;
  position: absolute;
  box-sizing: border-box;
  min-width: 170px;
  max-width: calc(100vw - 32px);
  max-height: calc(100vh - 32px);
  margin: 0;
  padding: 0;
  transform: scale(0);
  transform-origin: top left;
  border-radius: 2px;
  background-color: white;
  opacity: 0;
  white-space: nowrap;
  overflow-x: hidden;
  overflow-y: auto;
  will-change: transform, opacity;
  z-index: 4;

  &:focus {
    outline: none;
  }

  &--open {
    display: inline-block;
    transform: scale(1);
    opacity: 1;
  }

  &--animating {
    display: inline-block;
    transition: opacity $mdc-simple-menu-fade-duration $mdc-animation-deceleration-curve-timing-function;
<<<<<<< HEAD
    overflow: hidden;
=======
    overflow-y: hidden;
>>>>>>> 3b8ce1b4
  }

  &__items {
    box-sizing: border-box;
    overflow-x: hidden;
    overflow-y: auto;
    will-change: transform;

    // stylelint-disable plugin/selector-bem-pattern, selector-no-universal, selector-max-universal
    > * {
      opacity: 0;
    }

    > .mdc-list-item {
      cursor: pointer;
    }

    .mdc-simple-menu--animating & {
      overflow-y: hidden;

      > * {
        transition-duration: $mdc-simple-menu-item-fade-duration;
        transition-property: opacity;
        transition-timing-function: $mdc-animation-deceleration-curve-timing-function;
      }
    }

    .mdc-simple-menu--open & {
      > * {
        opacity: 1;
        will-change: opacity;
      }
    }
    // stylelint-enable plugin/selector-bem-pattern, selector-no-universal, selector-max-universal
  }

  // stylelint-disable plugin/selector-bem-pattern
  [dir="rtl"] & {
    transform-origin: top right;
  }
  // stylelint-enable plugin/selector-bem-pattern

  // Note: it's appropriate to use `!important` for these since:
  // - they override defaults at several levels of specificity;
  // - they're optional classes that are purposely added by the developer to obtain a desired behaviour.
  &--open-from-top-left {
    transform-origin: top left !important;
  }

  &--open-from-top-right {
    transform-origin: top right !important;
  }

  &--open-from-bottom-left {
    transform-origin: bottom left !important;
  }

  &--open-from-bottom-right {
    transform-origin: bottom right !important;
  }

  // stylelint-disable plugin/selector-bem-pattern
  .mdc-list-group,
  .mdc-list {
    padding: 8px 0;
  }

  .mdc-list-item {
    @include mdc-typography(subheading2);

    @include mdc-theme-dark(".mdc-simple-menu", true) {
      color: white;
    }

    position: relative;
    padding: 0 16px;
    outline: none;
    color: inherit;
    text-decoration: none;
    user-select: none;
  }

  .mdc-list-divider {
    @include mdc-theme-dark(".mdc-simple-menu", true) {
      border-color: rgba(white, .12);
    }
  }

  .mdc-list-item__start-detail {
    color: rgba(black, .54);

    @include mdc-theme-dark(".mdc-simple-menu", true) {
      color: rgba(white, .54);
    }
  }

  // stylelint-disable selector-no-qualifying-type
  &--selected.mdc-list-item,
  &--selected.mdc-list-item .mdc-list-item__start-detail {
    @include mdc-theme-prop(color, primary);
  }
  // stylelint-enable selector-no-qualifying-type

  // TODO(sgomes): Revisit when we have interactive lists.
  .mdc-list-item::before {
    position: absolute;
    top: 0;
    left: 0;
    width: 100%;
    height: 100%;
    transition: opacity 120ms $mdc-animation-deceleration-curve-timing-function;
    border-radius: inherit;
    background: currentColor;
    opacity: 0;
    pointer-events: none;
    content: "";
  }

  .mdc-list-item:focus::before {
    opacity: .12;
  }

  .mdc-list-item:active::before {
    // Slightly darker value for visual distinction.
    // This allows a full base that has distinct modes.
    // Progressive enhancement with ripples will provide complete button spec alignment.
    opacity: .18;
  }

  .mdc-list-item[aria-disabled="true"] {
    @include mdc-theme-prop(color, text-disabled-on-light);

    @include mdc-theme-dark(".mdc-select") {
      @include mdc-theme-prop(color, text-disabled-on-dark);
    }

    cursor: default;
  }

  .mdc-list-item[aria-disabled="true"] {
    &:focus::before,
    &:active::before {
      opacity: 0;
    }
  }
  // stylelint-enable plugin/selector-bem-pattern
}

// postcss-bem-linter: end<|MERGE_RESOLUTION|>--- conflicted
+++ resolved
@@ -62,11 +62,7 @@
   &--animating {
     display: inline-block;
     transition: opacity $mdc-simple-menu-fade-duration $mdc-animation-deceleration-curve-timing-function;
-<<<<<<< HEAD
-    overflow: hidden;
-=======
     overflow-y: hidden;
->>>>>>> 3b8ce1b4
   }
 
   &__items {
