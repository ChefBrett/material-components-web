--- conflicted
+++ resolved
@@ -157,14 +157,9 @@
   font-size: .813rem;
 }
 
-<<<<<<< HEAD
 // TODO(mattgoo): can this be placed into the mdc-floating-label repo?
-@mixin mdc-required-text-field-label-asterix_() {
-  .mdc-text-field__input:required + .mdc-floating-label::after {
-=======
 @mixin mdc-required-text-field-label-asterisk_() {
   .mdc-text-field__input:required + .mdc-text-field__label::after {
->>>>>>> 229e5907
     @content;
   }
 }
