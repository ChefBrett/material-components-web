{
  "name": "@material/textfield",
  "description": "The Material Components for the web text field component",
  "version": "0.32.0",
  "license": "Apache-2.0",
  "keywords": [
    "material components",
    "material design",
    "textfield",
    "text field"
  ],
  "main": "index.js",
  "repository": {
    "type": "git",
    "url": "https://github.com/material-components/material-components-web.git"
  },
  "dependencies": {
    "@material/animation": "^0.25.0",
    "@material/base": "^0.29.0",
<<<<<<< HEAD
    "@material/floating-label": "0.0.0",
    "@material/line-ripple": "^0.30.0",
    "@material/notched-outline": "0.0.0",
    "@material/ripple": "^0.31.0",
=======
    "@material/floating-label": "^0.32.0",
    "@material/line-ripple": "^0.32.0",
    "@material/ripple": "^0.32.0",
>>>>>>> ab85736b
    "@material/rtl": "^0.30.0",
    "@material/theme": "^0.30.0",
    "@material/typography": "^0.28.0"
  }
}<|MERGE_RESOLUTION|>--- conflicted
+++ resolved
@@ -17,16 +17,10 @@
   "dependencies": {
     "@material/animation": "^0.25.0",
     "@material/base": "^0.29.0",
-<<<<<<< HEAD
-    "@material/floating-label": "0.0.0",
-    "@material/line-ripple": "^0.30.0",
-    "@material/notched-outline": "0.0.0",
-    "@material/ripple": "^0.31.0",
-=======
     "@material/floating-label": "^0.32.0",
     "@material/line-ripple": "^0.32.0",
+    "@material/notched-outline": "0.0.0",
     "@material/ripple": "^0.32.0",
->>>>>>> ab85736b
     "@material/rtl": "^0.30.0",
     "@material/theme": "^0.30.0",
     "@material/typography": "^0.28.0"
