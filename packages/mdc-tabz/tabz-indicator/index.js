const cssClasses = {
  ANIMATING: 'mdc-tabz-indicator--animating',
  UPGRADED: 'mdc-tabz-indicator--upgraded',
  CUSTOM: 'mdc-tabz-indicator--custom',
  SHAPE: 'mdc-tabz-indicator--shape',
};

class MDCTabzIndicator {
  static attachTo(root) {
    return new MDCTabzIndicator(root);
  }

  constructor(root) {
    this.root_ = root;
    this.handleTransitionEnd_ = () => this.handleTransitionEnd();

    this.adapter_ = {
      getBoundingClientRect: () =>
        this.root_.getBoundingClientRect(),
      addEventListener: (evtType, handler) =>
        this.root_.addEventListener(evtType, handler),
      removeEventListener: (evtType, handler) =>
        this.root_.removeEventListener(evtType, handler),
      setRootStyle: (prop, value) =>
        this.root_.style[prop] = value,
      addClass: (className) =>
        this.root_.classList.add(className),
      removeClass: (className) =>
        this.root_.classList.remove(className),
      hasClass: (className) =>
        this.root_.classList.contains(className),
    };

    this.isCustomIndicator_ = this.isCustom_();

    this.init();
  }

  init() {
    this.adapter_.addClass(cssClasses.UPGRADED);
  }

  /**
   * Returns the custom status of the indicator
   * @private
   */
  isCustom_() {
    return this.adapter_.hasClass(cssClasses.CUSTOM);
  }

  emitShapeChange(activeBbox) {
    console.log('MDCTabzIndicator:shapechange', activeBbox);
    // const animStart = new CustomEvent('MDCTabz:animationstart', {
    //   detail: {
    //     previousClientRect: prevBbox,
    //     activeClientRect: activeBbox,
    //     barClientRect: barBbox,
    //   },
    //   bubbles: true,
    // });
    // this.root_.dispatchEvent(animStart);
  }

  /**
   * Called on transitionend
   */
  handleTransitionEnd() {
    this.adapter_.removeEventListener('transitionend', this.handleTransitionEnd_);
    this.adapter_.removeClass(cssClasses.ANIMATING);
  }

  /**
<<<<<<< HEAD
=======
   * Animates the position of the indicator
   * @param {!ClientRect} activeBbox The bounding box of the active element
   * @param {!ClientRect} barBbox The bounding box of the tab bar
   */
  animatePosition(activeBbox, barBbox) {
    this.adapter_.addEventListener('transitionend', this.handleTransitionEnd_);
    this.adapter_.addClass(cssClasses.ANIMATING);
    this.updatePosition(activeBbox, barBbox);
  }

  /**
>>>>>>> eaeab82e
   * Updates the position of the indicator after resize
   * @param {!ClientRect} activeBbox The bounding box of the active element
   * @param {!ClientRect} barBbox The bounding box of the tab bar
   * @param {boolean=} shouldAnimate Whether the indicator should be animated
   */
  updatePosition(activeBbox, barBbox, shouldAnimate=true) {
    let translateX = activeBbox.left - barBbox.left;
    let scaleX = activeBbox.width;
    if (this.isCustomIndicator_) {
      const indicatorBbox = this.adapter_.getBoundingClientRect();
      translateX += activeBbox.width / 2 - indicatorBbox.width / 2;
      scaleX = 1;
    }
    if (shouldAnimate) {
      this.adapter_.addEventListener('transitionend', this.handleTransitionend_);
      this.adapter_.addClass(cssClasses.ANIMATING);
    }
    this.transform_(`translateX(${translateX}px) scaleX(${scaleX})`);
    this.emitShapeChange(activeBbox);
  }

  /**
   * Set the root element's transform property
   * @param {string} transformation The value for the transform property
   * @private
   */
  transform_(transformation) {
    requestAnimationFrame(() => {
      this.adapter_.setRootStyle('transform', transformation);
    });
  }
<<<<<<< HEAD

  /**
   * Returns whether the indicator is custom
   * @return {boolean}
   * @private
   */
  isCustom_() {
    return this.adapter_.hasClass(cssClasses.CUSTOM);
  }
=======
>>>>>>> eaeab82e
}

export {
  MDCTabzIndicator,
};<|MERGE_RESOLUTION|>--- conflicted
+++ resolved
@@ -70,20 +70,6 @@
   }
 
   /**
-<<<<<<< HEAD
-=======
-   * Animates the position of the indicator
-   * @param {!ClientRect} activeBbox The bounding box of the active element
-   * @param {!ClientRect} barBbox The bounding box of the tab bar
-   */
-  animatePosition(activeBbox, barBbox) {
-    this.adapter_.addEventListener('transitionend', this.handleTransitionEnd_);
-    this.adapter_.addClass(cssClasses.ANIMATING);
-    this.updatePosition(activeBbox, barBbox);
-  }
-
-  /**
->>>>>>> eaeab82e
    * Updates the position of the indicator after resize
    * @param {!ClientRect} activeBbox The bounding box of the active element
    * @param {!ClientRect} barBbox The bounding box of the tab bar
@@ -115,18 +101,6 @@
       this.adapter_.setRootStyle('transform', transformation);
     });
   }
-<<<<<<< HEAD
-
-  /**
-   * Returns whether the indicator is custom
-   * @return {boolean}
-   * @private
-   */
-  isCustom_() {
-    return this.adapter_.hasClass(cssClasses.CUSTOM);
-  }
-=======
->>>>>>> eaeab82e
 }
 
 export {
