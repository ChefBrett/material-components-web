/**
 * Copyright 2017 Google Inc. All Rights Reserved.
 *
 * Licensed under the Apache License, Version 2.0 (the "License");
 * you may not use this file except in compliance with the License.
 * You may obtain a copy of the License at
 *
 *      http://www.apache.org/licenses/LICENSE-2.0
 *
 * Unless required by applicable law or agreed to in writing, software
 * distributed under the License is distributed on an "AS IS" BASIS,
 * WITHOUT WARRANTIES OR CONDITIONS OF ANY KIND, either express or implied.
 * See the License for the specific language governing permissions and
 * limitations under the License.
 */

/**
 * @fileoverview Rewrites JS to match a goog.module format. That means
 *  * Add goog.module to the top of the source code
 *  * Rewrite export {foo, bar} to exports = {foo, bar}
 *  * Rewrite export default Foo, to exports = Foo
 *  * Rewrite import Foo from './foo' to const Foo = goog.require('mdc.foo')
 *  * Rewrite import {foo, bar} from './util' to const {foo, bar} = goog.require('mdc.util')
 *
 *
 * This script rewrites import statements such that:
 *
 * ```js
 * import [<SPECIFIERS> from] '@material/$PKG[/files...]';
 * ```
 * becomes
 * ```js
 * const [<SPECIFIERS>] = goog.require('mdc.$PKG.<RESOLVED_FILE_NAMESPACE>');
 * ```
 * The RESOLVED_FILE_NAMESPACE is a namespace matching the directory structure.
 *
 * This script also handles third-party dependencies, e.g.
 *
 * ```js
 * import {thing1, thing2} from 'third-party-lib';
 * ```
 *
 * becomes
 *
 * ```js
 * const {thing1, thing2} = goog.require('goog:mdc.thirdparty.thirdPartyLib');
 * ```
 *
 * and
 *
 * ```js
 * import someDefaultExport from 'third-party-lib';
 * ```
 *
 * becomes
 *
 * ```js
 * const {someDefaultExport} = goog.require('goog:mdc.thirdparty.thirdPartyLib')
 * ```
 *
 * This is so closure is able to properly build and check our files without breaking when it encounters
 * node modules. Note that while closure does have a --module_resolution NODE flag
 * (https://github.com/google/closure-compiler/wiki/JS-Modules#node-resolution-mode), it has inherent problems
 * that prevents us from using it. See:
 * - https://github.com/google/closure-compiler/issues/2386
 *
 * Note that for third-party modules, they must be defined in closure_externs.js. See that file for more info.
 * Also note that this works on `export .... from ...` as well.
 */

const assert = require('assert');
const fs = require('fs');
const path = require('path');

const {default: traverse} = require('babel-traverse');
const babylon = require('babylon');
const camelCase = require('camel-case');
const glob = require('glob');
const recast = require('recast');
const resolve = require('resolve');
const t = require('babel-types');

main(process.argv);

function main(argv) {
  if (argv.length < 3) {
    console.error('Missing root directory path');
    process.exit(1);
  }

  const rootDir = path.resolve(process.argv[2]);
  const srcFiles = glob.sync(`${rootDir}/**/*.js`);
  srcFiles.forEach((srcFile) => transform(srcFile, rootDir));
}

function transform(srcFile, rootDir) {
  const src = fs.readFileSync(srcFile, 'utf8');
  let moduleNamespace = '';
  let moduleName = '';
  const ast = recast.parse(src, {
    parser: {
      parse: (code) => babylon.parse(code, {sourceType: 'script'}),
    },
  });

  console.log("\n\n__________\nProcessing: " + srcFile);
<<<<<<< HEAD

  traverse(ast, {
    MemberExpression(path) {
      if (path.node.object.type === 'Identifier' && path.node.property.type === 'Identifier'
          && path.node.object.name === 'goog' && path.node.property.name === 'module') {
        console.log('+++++GModule: ' + path.container.arguments[0].value);
        const fullyQualifiedModuleName = path.container.arguments[0].value;
        const namespaceArray = fullyQualifiedModuleName.split('.');
        // Assign outerscoped module name and namespace to be used in other transforms.
        if (srcFile.indexOf('index.js') != srcFile.length - 8) {
          moduleName = namespaceArray.pop();
        } else {
          moduleName = 'index';
        }
        moduleNamespace = namespaceArray.join('.');
        console.log('setting: ' + moduleNamespace);

      }
    }
        // Find the goog.module('module.path.Type');
        // record module.path as moduleNamespace;
        // record Type as moduleName <- naming issue...
        // replace with nothing, preserve leading comments

  });

  // Rewrite `export = STUFF;` conversion to `exports SIMILAR_STUFF;`
=======
  // traverse(ast, {
  //   ExportNamedDeclaration(path) {
  //     const properties = [];
  //     path.node.specifiers.forEach((specifier) => {
  //       properties.push(t.objectProperty(specifier.exported, specifier.exported, false, true, []));
  //     });
  //     const right = t.objectExpression(properties);
  //     const expression = t.assignmentExpression('=', t.identifier('exports'), right);
  //     path.replaceWith(t.expressionStatement(expression));
  //   },
  // });
  //
>>>>>>> 7c7b0863
  traverse(ast, {
    ExpressionStatement(path) {
      const expression = path.node.expression;
      if (expression.operator === "=" && expression.left.type === "Identifier" && expression.left.name === "exports") {
        // Looks for expression statements that look like: exports = SOMETHING;
        if (path.node.expression.right.type === "Identifier") {
          // if expression looks like: exports = MDCSomething;
          const declaration = t.exportDefaultDeclaration(t.identifier(path.node.expression.right.name));
          // rewrite as: export default MDCSomething;
          path.replaceWith(declaration);
        } else if (expression.right.type === "ObjectExpression") {
          // expression looks like exports = {MDCSomething1, Something2, etc};
<<<<<<< HEAD
          const specifiers = [];
=======
          const specifiers = []
>>>>>>> 7c7b0863
          path.node.expression.right.properties.forEach((objectProperty) => {
            specifiers.push(t.exportSpecifier(objectProperty.key, objectProperty.key));
          });
          const namedDeclaration = t.exportNamedDeclaration(null, specifiers);
<<<<<<< HEAD
          // rewrite as: export {MDCSomething1, Something2, etc};
=======

          // rewrite as export {MDCSomething1, Something2, etc};
>>>>>>> 7c7b0863
          path.replaceWith(namedDeclaration)
        }
      }
    },
  });

<<<<<<< HEAD
  // Rewrite all the goog.require
  traverse(ast, {
    VariableDeclaration(path) {
      const expression = path.node.expression;
      // Consider all const SOMETHING = SOME_INIT;
      if (path.node.kind === "const" && path.node.declarations && path.node.declarations.length > 0) {
        const declaration = path.node.declarations[0];
        // SOME_INIT is goog.require(SOME_NAMESPACE)
        if (declaration.type === 'VariableDeclarator' && declaration.init.type === 'CallExpression' &&
            declaration.init.callee.type === "MemberExpression" &&
            declaration.init.callee.object.type === "Identifier" && declaration.init.callee.object.name === 'goog' &&
            declaration.init.callee.property.type === 'Identifier' && declaration.init.callee.property.name === 'require' ) {

          const requireNamespace = declaration.init.arguments[0].value;
          const isRelativePath = requireNamespace.indexOf(moduleNamespace) === 0;
          console.log('*****req: ' + requireNamespace + ' => in ' + moduleNamespace);
          let importPath = '';
          if (isRelativePath) {
            const relativeNamespace = requireNamespace.substr(moduleNamespace.length + 1); // +1 for trailing `.`
            const relativePath = './' + relativeNamespace.replace('.', '/');
            importPath = relativePath;
//            console.log('RELATIVE:::: ' + relativePath);
          } else {
            const namespaceArray = requireNamespace.split('.');
            namespaceArray[0] = '@material';
            const absolutePath = namespaceArray.join('.');
            importPath = absolutePath;
//            console.log('ABSOLUTE::::' + absolutePath);
          }

          let typeName = '';
          let import = null;
          if (declaration.id.type === 'Identifier') {
            typeName = declaration.id.name;
            console.log("=======FOUND======= const " + typeName + " = goog.require(" + requireNamespace + ');');
            // import {typeName} from {normalizedPath};
            const specifier = t.importSpecifier(typeName);
            import = t.importDeclaration([specifier], importPath);
          } else if (declaration.id.type === 'ObjectPattern') {
            let objString = '';
            const specifiers = [];
            for (let i = 0; i < declaration.id.properties.length; i++) {
              //objString += declaration.id.properties[i].key.name + ',';
              const typeName = declaration.id.properties[i].key.name;
              const specifier = t.importSpecifier(typeName);
              specifiers.push(specifier);
            }
            import = t.importDeclaration(specifiers, importPath);
            console.log('=======FOUND======= const {' + objString +
              '} = goog.require(' + requireNamespace + ');');
          }
          path.replace(import);
=======
  traverse(ast, {
    VariableDeclaration(path) {
      const expression = path.node.expression;
      if (path.node.kind === "const") {
        if (path.node.declarations) {
          const declaration = path.node.declarations[0];
          const typeName = '';
          if (declaration.id.type === 'Identifier') {
            typeName = declaration.id.name;
          } else {
            console.log("---object decl");
//            console.log(declaration);
          }

          if (declaration.type === 'VariableDeclarator' && declaration.init.type === 'CallExpression' &&
              declaration.init.callee.type === "MemberExpression" &&
              declaration.init.callee.object.type === "Identifier" && declaration.init.callee.object.name === 'goog' &&
              declaration.init.callee.property.type === 'Identifier' && declaration.init.callee.property.name === 'require' ) {
            console.log("=======" + typeName + " = goog.require(" + declaration.init.arguments[0].value);
          }
>>>>>>> 7c7b0863
        }
      }
    }
  });

  // traverse(ast, {
  //   ImportDeclaration(path) {
  //     const callee = t.memberExpression(t.identifier('goog'), t.identifier('require'), false);
  //     const packageStr = rewriteDeclarationSource(path.node, srcFile, rootDir);
  //     const callExpression = t.callExpression(callee, [t.stringLiteral(packageStr)]);
  //
  //     let variableDeclaratorId;
  //     if (path.node.specifiers.length > 1 || (src.substr(path.node.specifiers[0].start - 1, 1) === '{')) {
  //       const properties = [];
  //       path.node.specifiers.forEach((specifier) => {
  //         properties.push(t.objectProperty(specifier.local, specifier.local, false, true, []));
  //       });
  //       variableDeclaratorId = t.objectPattern(properties);
  //     } else {
  //       variableDeclaratorId = path.node.specifiers[0].local;
  //     }
  //
  //     const variableDeclarator = t.variableDeclarator(variableDeclaratorId, callExpression);
  //     const variableDeclaration = t.variableDeclaration('const', [variableDeclarator]);
  //     // Preserve comments above import statements, since this is most likely the license comment.
  //     if (path.node.comments && path.node.comments.length > 0) {
  //       const commentValue = path.node.comments[0].value;
  //       variableDeclaration.comments = variableDeclaration.comments || [];
  //       variableDeclaration.comments.push({type: 'CommentBlock', value: commentValue});
  //     }
  //     path.replaceWith(variableDeclaration);
  //   },
  // });

  let {code: outputCode} = recast.print(ast, {
    objectCurlySpacing: false,
    quote: 'single',
    trailingComma: {
      objects: true,
      arrays: true,
      parameters: false,
    },
  });

  const relativePath = path.relative(rootDir, srcFile);
  const packageParts = relativePath.replace('mdc-', '').replace(/-/g, '').replace('.js', '').split('/');
  const packageStr = 'mdc.' + packageParts.join('.').replace('.index', '');

  console.log("DEBUG\n" + relativePath + "\n" + packageParts + "\n" + packageStr)
  //outputCode = 'goog.module(\'' + packageStr + '\');\n' + outputCode;
  fs.writeFileSync(srcFile, outputCode, 'utf8');
  console.log(`[rewrote] ${srcFile}`);
}

function rewriteDeclarationSource(node, srcFile, rootDir) {
  let source = node.source.value;
  const pathParts = source.split('/');
  const isMDCImport = pathParts[0] === '@material';
  if (isMDCImport) {
    const modName = pathParts[1]; // @material/<modName>
    const atMaterialReplacementPath = `${rootDir}/mdc-${modName}`;
    const rewrittenSource = [atMaterialReplacementPath].concat(pathParts.slice(2)).join('/');
    source = rewrittenSource;
  }

  return patchNodeForDeclarationSource(source, srcFile, rootDir, node);
}

function patchNodeForDeclarationSource(source, srcFile, rootDir, node) {
  let resolvedSource = source;
  // See: https://nodejs.org/api/modules.html#modules_all_together (step 3)
  const wouldLoadAsFileOrDir = ['./', '/', '../'].some((s) => source.indexOf(s) === 0);
  const isThirdPartyModule = !wouldLoadAsFileOrDir;
  if (isThirdPartyModule) {
    assert(source.indexOf('@material') < 0, '@material/* import sources should have already been rewritten');
    patchDefaultImportIfNeeded(node);
    resolvedSource = `goog:mdc.thirdparty.${camelCase(source)}`;
  } else {
    const normPath = path.normalize(path.dirname(srcFile), source);
    const needsClosureModuleRootResolution = path.isAbsolute(source) || fs.statSync(normPath).isDirectory();
    if (needsClosureModuleRootResolution) {
      resolvedSource = path.relative(rootDir, resolve.sync(source, {
        basedir: path.dirname(srcFile),
      }));
    }
  }
  const packageParts = resolvedSource.replace('mdc-', '').replace(/-/g, '').replace('.js', '').split('/');
  const packageStr = 'mdc.' + packageParts.join('.').replace('.index', '');
  return packageStr;
}

function patchDefaultImportIfNeeded(node) {
  const defaultImportSpecifierIndex = node.specifiers.findIndex(t.isImportDefaultSpecifier);
  if (defaultImportSpecifierIndex >= 0) {
    const defaultImportSpecifier = node.specifiers[defaultImportSpecifierIndex];
    const defaultPropImportSpecifier = t.importSpecifier(defaultImportSpecifier.local, t.identifier('default'));
    node.specifiers[defaultImportSpecifierIndex] = defaultPropImportSpecifier;
  }
}<|MERGE_RESOLUTION|>--- conflicted
+++ resolved
@@ -15,57 +15,37 @@
  */
 
 /**
- * @fileoverview Rewrites JS to match a goog.module format. That means
- *  * Add goog.module to the top of the source code
- *  * Rewrite export {foo, bar} to exports = {foo, bar}
- *  * Rewrite export default Foo, to exports = Foo
- *  * Rewrite import Foo from './foo' to const Foo = goog.require('mdc.foo')
- *  * Rewrite import {foo, bar} from './util' to const {foo, bar} = goog.require('mdc.util')
- *
- *
- * This script rewrites import statements such that:
- *
+ * @fileoverview Rewrites JS to match a es6 format. That means
+ *  * Remove goog.module from the top of the source code
+ *  * Rewrite exports = {foo, bar}, to export {foo, bar}
+ *  * Rewrite exports = Foo, to export default Foo
+ *  * Rewrite const Foo = goog.require('mdc.foo'), to import Foo from './foo'
+ *  * Rewrite const {foo, bar} = goog.require('mdc.util'), to import {foo, bar} from './util'
+ *
+ *
+ * This script rewrites goog.require statements such that:
+ *
+ * ```js
+ * const [<SPECIFIERS>] = goog.require('mdc.$PKG.<RESOLVED_FILE_NAMESPACE>');
+ * ```
+ * becomes
  * ```js
  * import [<SPECIFIERS> from] '@material/$PKG[/files...]';
  * ```
- * becomes
- * ```js
- * const [<SPECIFIERS>] = goog.require('mdc.$PKG.<RESOLVED_FILE_NAMESPACE>');
- * ```
  * The RESOLVED_FILE_NAMESPACE is a namespace matching the directory structure.
  *
- * This script also handles third-party dependencies, e.g.
- *
- * ```js
- * import {thing1, thing2} from 'third-party-lib';
- * ```
- *
- * becomes
- *
+ * Known issues:
+ * 1. Does not handle third-party dependencies, e.g.
+
  * ```js
  * const {thing1, thing2} = goog.require('goog:mdc.thirdparty.thirdPartyLib');
- * ```
- *
- * and
- *
- * ```js
- * import someDefaultExport from 'third-party-lib';
- * ```
- *
- * becomes
- *
- * ```js
+ * // or
  * const {someDefaultExport} = goog.require('goog:mdc.thirdparty.thirdPartyLib')
- * ```
- *
- * This is so closure is able to properly build and check our files without breaking when it encounters
- * node modules. Note that while closure does have a --module_resolution NODE flag
- * (https://github.com/google/closure-compiler/wiki/JS-Modules#node-resolution-mode), it has inherent problems
- * that prevents us from using it. See:
- * - https://github.com/google/closure-compiler/issues/2386
- *
- * Note that for third-party modules, they must be defined in closure_externs.js. See that file for more info.
- * Also note that this works on `export .... from ...` as well.
+ * ```js
+ * 2. Whitespace drift.
+ * rewriting require statements introduces extra whitespace during for and from
+ * scrips. To combat that a separate pass is likely needed to normalize Whitespace
+ * around imports/goog.requires
  */
 
 const assert = require('assert');
@@ -79,6 +59,7 @@
 const recast = require('recast');
 const resolve = require('resolve');
 const t = require('babel-types');
+let moduleMap = {};
 
 main(process.argv);
 
@@ -90,7 +71,57 @@
 
   const rootDir = path.resolve(process.argv[2]);
   const srcFiles = glob.sync(`${rootDir}/**/*.js`);
+
+  // first pass, looks for goog.module('module.namespace') and creates a map of module.namespaces to
+  // path.
+  srcFiles.forEach((srcFile) => visit(srcFile, rootDir));
+  logProgress('');
+  console.log('\r\033[32;1mVisit pass completed.\033[0m\n');
+
+  // second pass, do the transforms.
   srcFiles.forEach((srcFile) => transform(srcFile, rootDir));
+  logProgress('');
+  console.log('\r\033[32;1mTransform pass completed.\033[0m\n');
+}
+
+function logProgress(msg) {
+  if (logProgress.__prev_msg_length) {
+    const lineClear = ' '.repeat(logProgress.__prev_msg_length + 10);
+    process.stdout.write('\r' + lineClear);
+  }
+  logProgress.__prev_msg_length = msg.length;
+  process.stdout.write('\r' + msg);
+}
+
+function visit(srcFile, rootDir) {
+  const src = fs.readFileSync(srcFile, 'utf8');
+  let moduleNamespace = '';
+  let moduleName = '';
+  const ast = recast.parse(src, {
+    parser: {
+      parse: (code) => babylon.parse(code, {sourceType: 'script'}),
+    },
+  });
+
+  // Produce moduleMap. Pam of namespaces to paths where that namespace is declared.
+  traverse(ast, {
+    MemberExpression(path) {
+      if (path.node.object.type === 'Identifier' && path.node.property.type === 'Identifier'
+          && path.node.object.name === 'goog' && path.node.property.name === 'module') {
+        const fullyQualifiedModuleName = path.container.arguments[0].value;
+        const namespaceArray = fullyQualifiedModuleName.split('.');
+        const relativePath = srcFile.substr(rootDir.length);
+        // Assign outerscoped module name and namespace to be used in other transforms.
+        if (srcFile.indexOf('index.js') != srcFile.length - 8) {
+          moduleName = namespaceArray.pop();
+        } else {
+          moduleName = 'index';
+        }
+        moduleMap[fullyQualifiedModuleName] = relativePath.substr(0, relativePath.lastIndexOf('.js'));
+        moduleNamespace = namespaceArray.join('.');
+      }
+    }
+  });
 }
 
 function transform(srcFile, rootDir) {
@@ -103,14 +134,10 @@
     },
   });
 
-  console.log("\n\n__________\nProcessing: " + srcFile);
-<<<<<<< HEAD
-
   traverse(ast, {
     MemberExpression(path) {
       if (path.node.object.type === 'Identifier' && path.node.property.type === 'Identifier'
           && path.node.object.name === 'goog' && path.node.property.name === 'module') {
-        console.log('+++++GModule: ' + path.container.arguments[0].value);
         const fullyQualifiedModuleName = path.container.arguments[0].value;
         const namespaceArray = fullyQualifiedModuleName.split('.');
         // Assign outerscoped module name and namespace to be used in other transforms.
@@ -120,32 +147,13 @@
           moduleName = 'index';
         }
         moduleNamespace = namespaceArray.join('.');
-        console.log('setting: ' + moduleNamespace);
-
+        //console.log('setting: ' + moduleNamespace);
+        path.parentPath.remove();
       }
     }
-        // Find the goog.module('module.path.Type');
-        // record module.path as moduleNamespace;
-        // record Type as moduleName <- naming issue...
-        // replace with nothing, preserve leading comments
-
   });
 
   // Rewrite `export = STUFF;` conversion to `exports SIMILAR_STUFF;`
-=======
-  // traverse(ast, {
-  //   ExportNamedDeclaration(path) {
-  //     const properties = [];
-  //     path.node.specifiers.forEach((specifier) => {
-  //       properties.push(t.objectProperty(specifier.exported, specifier.exported, false, true, []));
-  //     });
-  //     const right = t.objectExpression(properties);
-  //     const expression = t.assignmentExpression('=', t.identifier('exports'), right);
-  //     path.replaceWith(t.expressionStatement(expression));
-  //   },
-  // });
-  //
->>>>>>> 7c7b0863
   traverse(ast, {
     ExpressionStatement(path) {
       const expression = path.node.expression;
@@ -158,28 +166,18 @@
           path.replaceWith(declaration);
         } else if (expression.right.type === "ObjectExpression") {
           // expression looks like exports = {MDCSomething1, Something2, etc};
-<<<<<<< HEAD
           const specifiers = [];
-=======
-          const specifiers = []
->>>>>>> 7c7b0863
           path.node.expression.right.properties.forEach((objectProperty) => {
             specifiers.push(t.exportSpecifier(objectProperty.key, objectProperty.key));
           });
           const namedDeclaration = t.exportNamedDeclaration(null, specifiers);
-<<<<<<< HEAD
           // rewrite as: export {MDCSomething1, Something2, etc};
-=======
-
-          // rewrite as export {MDCSomething1, Something2, etc};
->>>>>>> 7c7b0863
           path.replaceWith(namedDeclaration)
         }
       }
     },
   });
 
-<<<<<<< HEAD
   // Rewrite all the goog.require
   traverse(ast, {
     VariableDeclaration(path) {
@@ -195,101 +193,58 @@
 
           const requireNamespace = declaration.init.arguments[0].value;
           const isRelativePath = requireNamespace.indexOf(moduleNamespace) === 0;
-          console.log('*****req: ' + requireNamespace + ' => in ' + moduleNamespace);
+          let modulePath = moduleMap[requireNamespace];
           let importPath = '';
+          const relativeFilePath = srcFile.substr(rootDir.length);
+          const currentDirectoryPath = relativeFilePath.substr(0, relativeFilePath.lastIndexOf('/'));
           if (isRelativePath) {
-            const relativeNamespace = requireNamespace.substr(moduleNamespace.length + 1); // +1 for trailing `.`
-            const relativePath = './' + relativeNamespace.replace('.', '/');
-            importPath = relativePath;
-//            console.log('RELATIVE:::: ' + relativePath);
+            importPath = '.' + modulePath.substr(currentDirectoryPath.length);
           } else {
-            const namespaceArray = requireNamespace.split('.');
-            namespaceArray[0] = '@material';
-            const absolutePath = namespaceArray.join('.');
-            importPath = absolutePath;
-//            console.log('ABSOLUTE::::' + absolutePath);
+            importPath = modulePath.replace('/mdc-', '@material/');
           }
 
           let typeName = '';
-          let import = null;
+          let importDeclaration = null;
           if (declaration.id.type === 'Identifier') {
             typeName = declaration.id.name;
-            console.log("=======FOUND======= const " + typeName + " = goog.require(" + requireNamespace + ');');
             // import {typeName} from {normalizedPath};
-            const specifier = t.importSpecifier(typeName);
-            import = t.importDeclaration([specifier], importPath);
+            const requiredType = requireNamespace.substr(requireNamespace.lastIndexOf('.') + 1);
+            if (typeName == requiredType) {
+              const specifier = t.importNamespaceSpecifier(t.identifier(typeName));
+              importDeclaration = t.importDeclaration([specifier], t.stringLiteral(importPath));
+            } else {
+              const specifier = t.importDefaultSpecifier(t.identifier(typeName));
+              importDeclaration = t.importDeclaration([specifier], t.stringLiteral(importPath));
+            }
           } else if (declaration.id.type === 'ObjectPattern') {
             let objString = '';
             const specifiers = [];
             for (let i = 0; i < declaration.id.properties.length; i++) {
-              //objString += declaration.id.properties[i].key.name + ',';
               const typeName = declaration.id.properties[i].key.name;
-              const specifier = t.importSpecifier(typeName);
+              const specifier = t.importSpecifier(t.identifier(typeName), t.identifier(typeName));
               specifiers.push(specifier);
             }
-            import = t.importDeclaration(specifiers, importPath);
-            console.log('=======FOUND======= const {' + objString +
-              '} = goog.require(' + requireNamespace + ');');
+            importDeclaration = t.importDeclaration(specifiers, t.stringLiteral(importPath));
           }
-          path.replace(import);
-=======
-  traverse(ast, {
-    VariableDeclaration(path) {
-      const expression = path.node.expression;
-      if (path.node.kind === "const") {
-        if (path.node.declarations) {
-          const declaration = path.node.declarations[0];
-          const typeName = '';
-          if (declaration.id.type === 'Identifier') {
-            typeName = declaration.id.name;
-          } else {
-            console.log("---object decl");
-//            console.log(declaration);
+
+          // Preserve comments above import statements, since this is most likely the license comment.
+          if (path.node.comments && path.node.comments.length > 0) {
+            for (let i = 0; i < path.node.comments.length; i++) {
+              const commentValue = path.node.comments[i].value;
+              importDeclaration.comments = importDeclaration.comments || [];
+              importDeclaration.comments.push({type: 'CommentBlock', value: commentValue});
+            }
           }
 
-          if (declaration.type === 'VariableDeclarator' && declaration.init.type === 'CallExpression' &&
-              declaration.init.callee.type === "MemberExpression" &&
-              declaration.init.callee.object.type === "Identifier" && declaration.init.callee.object.name === 'goog' &&
-              declaration.init.callee.property.type === 'Identifier' && declaration.init.callee.property.name === 'require' ) {
-            console.log("=======" + typeName + " = goog.require(" + declaration.init.arguments[0].value);
-          }
->>>>>>> 7c7b0863
+          path.replaceWith(importDeclaration);
         }
       }
     }
   });
-
-  // traverse(ast, {
-  //   ImportDeclaration(path) {
-  //     const callee = t.memberExpression(t.identifier('goog'), t.identifier('require'), false);
-  //     const packageStr = rewriteDeclarationSource(path.node, srcFile, rootDir);
-  //     const callExpression = t.callExpression(callee, [t.stringLiteral(packageStr)]);
-  //
-  //     let variableDeclaratorId;
-  //     if (path.node.specifiers.length > 1 || (src.substr(path.node.specifiers[0].start - 1, 1) === '{')) {
-  //       const properties = [];
-  //       path.node.specifiers.forEach((specifier) => {
-  //         properties.push(t.objectProperty(specifier.local, specifier.local, false, true, []));
-  //       });
-  //       variableDeclaratorId = t.objectPattern(properties);
-  //     } else {
-  //       variableDeclaratorId = path.node.specifiers[0].local;
-  //     }
-  //
-  //     const variableDeclarator = t.variableDeclarator(variableDeclaratorId, callExpression);
-  //     const variableDeclaration = t.variableDeclaration('const', [variableDeclarator]);
-  //     // Preserve comments above import statements, since this is most likely the license comment.
-  //     if (path.node.comments && path.node.comments.length > 0) {
-  //       const commentValue = path.node.comments[0].value;
-  //       variableDeclaration.comments = variableDeclaration.comments || [];
-  //       variableDeclaration.comments.push({type: 'CommentBlock', value: commentValue});
-  //     }
-  //     path.replaceWith(variableDeclaration);
-  //   },
-  // });
 
   let {code: outputCode} = recast.print(ast, {
     objectCurlySpacing: false,
+    reuseWhitespace: true,
     quote: 'single',
     trailingComma: {
       objects: true,
@@ -298,58 +253,6 @@
     },
   });
 
-  const relativePath = path.relative(rootDir, srcFile);
-  const packageParts = relativePath.replace('mdc-', '').replace(/-/g, '').replace('.js', '').split('/');
-  const packageStr = 'mdc.' + packageParts.join('.').replace('.index', '');
-
-  console.log("DEBUG\n" + relativePath + "\n" + packageParts + "\n" + packageStr)
-  //outputCode = 'goog.module(\'' + packageStr + '\');\n' + outputCode;
   fs.writeFileSync(srcFile, outputCode, 'utf8');
-  console.log(`[rewrote] ${srcFile}`);
-}
-
-function rewriteDeclarationSource(node, srcFile, rootDir) {
-  let source = node.source.value;
-  const pathParts = source.split('/');
-  const isMDCImport = pathParts[0] === '@material';
-  if (isMDCImport) {
-    const modName = pathParts[1]; // @material/<modName>
-    const atMaterialReplacementPath = `${rootDir}/mdc-${modName}`;
-    const rewrittenSource = [atMaterialReplacementPath].concat(pathParts.slice(2)).join('/');
-    source = rewrittenSource;
-  }
-
-  return patchNodeForDeclarationSource(source, srcFile, rootDir, node);
-}
-
-function patchNodeForDeclarationSource(source, srcFile, rootDir, node) {
-  let resolvedSource = source;
-  // See: https://nodejs.org/api/modules.html#modules_all_together (step 3)
-  const wouldLoadAsFileOrDir = ['./', '/', '../'].some((s) => source.indexOf(s) === 0);
-  const isThirdPartyModule = !wouldLoadAsFileOrDir;
-  if (isThirdPartyModule) {
-    assert(source.indexOf('@material') < 0, '@material/* import sources should have already been rewritten');
-    patchDefaultImportIfNeeded(node);
-    resolvedSource = `goog:mdc.thirdparty.${camelCase(source)}`;
-  } else {
-    const normPath = path.normalize(path.dirname(srcFile), source);
-    const needsClosureModuleRootResolution = path.isAbsolute(source) || fs.statSync(normPath).isDirectory();
-    if (needsClosureModuleRootResolution) {
-      resolvedSource = path.relative(rootDir, resolve.sync(source, {
-        basedir: path.dirname(srcFile),
-      }));
-    }
-  }
-  const packageParts = resolvedSource.replace('mdc-', '').replace(/-/g, '').replace('.js', '').split('/');
-  const packageStr = 'mdc.' + packageParts.join('.').replace('.index', '');
-  return packageStr;
-}
-
-function patchDefaultImportIfNeeded(node) {
-  const defaultImportSpecifierIndex = node.specifiers.findIndex(t.isImportDefaultSpecifier);
-  if (defaultImportSpecifierIndex >= 0) {
-    const defaultImportSpecifier = node.specifiers[defaultImportSpecifierIndex];
-    const defaultPropImportSpecifier = t.importSpecifier(defaultImportSpecifier.local, t.identifier('default'));
-    node.specifiers[defaultImportSpecifierIndex] = defaultPropImportSpecifier;
-  }
+  logProgress(`\r[rewrote] ${srcFile}`);
 }