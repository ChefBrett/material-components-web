--- conflicted
+++ resolved
@@ -48,15 +48,11 @@
   createCssExtractorPlugin(outputFilenamePattern) {
     return new ExtractTextPlugin(outputFilenamePattern);
   }
-<<<<<<< HEAD
 
   getProjectVersion_() {
     const lernaJson = require('../../lerna.json');
     return lernaJson.version;
   }
-};
-=======
 }
 
-module.exports = PluginFactory;
->>>>>>> 68006fb7
+module.exports = PluginFactory;