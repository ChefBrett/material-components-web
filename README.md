--- conflicted
+++ resolved
@@ -28,36 +28,7 @@
 
 > Note: This guide assumes you have npm installed locally.
 
-<<<<<<< HEAD
-```
-npm install --save material-components-web
-```
-
-Then simply include the correct files, write some HTML, and call `mdc.autoInit()` within a closing
-`<script>` tag.
-
-```html
-<!DOCTYPE html>
-<html>
-  <head>
-    <title>Material Components for the web</title>
-    <link rel="stylesheet"
-          href="node_modules/material-components-web/dist/material-components-web.css">
-  </head>
-  <body class="mdc-typography">
-    <h2 class="mdc-typography--display2">Hello, Material Components!</h2>
-    <div class="mdc-text-field" data-mdc-auto-init="MDCTextField">
-      <input type="text" class="mdc-text-field__input" id="demo-input">
-      <label for="demo-input" class="mdc-floating-label">Tell us how you feel!</label>
-    </div>
-    <script src="node_modules/material-components-web/dist/material-components-web.js"></script>
-    <script>mdc.autoInit()</script>
-  </body>
-</html>
-```
-=======
 ### Include CSS for a component
->>>>>>> 94a2cd36
 
 > Note: This guide assumes you have webpack configured to compile Sass into CSS. See this [getting started guide](docs/getting-started.md) for pointers on how to configure webpack.
 
